--- conflicted
+++ resolved
@@ -38,6 +38,9 @@
 import MerchantCreditScoreScreen from './src/screens/MerchantCreditScoreScreen';
 import MerchantLoansScreen from './src/screens/MerchantLoansScreen';
 import MerchantTaxScreen from './src/screens/MerchantTaxScreen';
+
+// Onboarding Context
+export const OnboardingContext = React.createContext();
 import BulkPurchaseScreen from './src/screens/msme-plugin/BulkPurchaseScreen';
 import CommunityScreen from './src/screens/msme-plugin/CommunityScreen';
 import InventoryScreen from './src/screens/msme-plugin/InventoryScreen';
@@ -51,9 +54,6 @@
 import TaxCalculatorScreen from './src/screens/msme-plugin/TaxCalculatorScreen';
 import SalesForecastScreen from './src/screens/msme-plugin/SalesForecastScreen';
 import BusinessValuationScreen from './src/screens/msme-plugin/BusinessValuationScreen';
-
-// Onboarding Context
-export const OnboardingContext = React.createContext();
 
 const Tab = createBottomTabNavigator();
 const HomeStack = createStackNavigator();
@@ -226,28 +226,17 @@
   }
 
   return (
-<<<<<<< HEAD
-    <SafeAreaProvider>
-      <PaperProvider>
-        <GestureHandlerRootView style={{ flex: 1 }}>
-          <NavigationContainer>
-            <StatusBar style="auto" />
-            <RootStackScreen />
-          </NavigationContainer>
-        </GestureHandlerRootView>
-      </PaperProvider>
-    </SafeAreaProvider>
-=======
     <OnboardingContext.Provider value={{ showOnboarding, setShowOnboarding }}>
       <SafeAreaProvider>
+        <PaperProvider>
         <GestureHandlerRootView style={{ flex: 1 }}>
-          <NavigationContainer>
-            <StatusBar style="auto" />
-            <RootStackScreenWithRestart />
-          </NavigationContainer>
-        </GestureHandlerRootView>
-      </SafeAreaProvider>
+            <NavigationContainer>
+              <StatusBar style="auto" />
+              <RootStackScreenWithRestart />
+            </NavigationContainer>
+          </GestureHandlerRootView>
+        </PaperProvider>
+    </SafeAreaProvider>
     </OnboardingContext.Provider>
->>>>>>> 0b90f1a2
   );
 }