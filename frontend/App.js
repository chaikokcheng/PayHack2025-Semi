--- conflicted
+++ resolved
@@ -128,10 +128,7 @@
       <Tab.Screen name="Home" component={HomeScreen} />
       <Tab.Screen name="Shopping" component={MerchantSummaryScreen} options={{ title: 'Merchant', tabBarLabel: 'Merchant' }} />
       <Tab.Screen name="QR Scanner" component={QRScannerScreen} />
-<<<<<<< HEAD
-=======
       <Tab.Screen name="Discovery" component={DiscoveryStackScreen} />
->>>>>>> 7f88da95
       <Tab.Screen name="Profile" component={ProfileStackScreen} />
     </Tab.Navigator>
   );
