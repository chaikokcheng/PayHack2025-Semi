--- conflicted
+++ resolved
@@ -1,8 +1,4 @@
-<<<<<<< HEAD
 import React, { useState, useEffect, useRef } from 'react';
-=======
-import React, { useEffect } from 'react';
->>>>>>> 0b90f1a2
 import {
   View,
   Text,
@@ -17,16 +13,14 @@
 import { Ionicons } from '@expo/vector-icons';
 import { LinearGradient } from 'expo-linear-gradient';
 import { Colors } from '../constants/Colors';
-<<<<<<< HEAD
+import { OnboardingContext } from '../../App';
 import { ScreenSafeArea } from '../utils/SafeAreaHelper';
-=======
-import { OnboardingContext } from '../../App';
->>>>>>> 0b90f1a2
 
 const { width, height } = Dimensions.get('window');
 
-<<<<<<< HEAD
-export default function HomeScreen({ navigation }) {
+export default function HomeScreen({ navigation, route }) {
+  const { setShowOnboarding } = React.useContext(OnboardingContext);
+
   const [qrModalVisible, setQrModalVisible] = useState(false);
   const [scrollY] = useState(new Animated.Value(0));
   const [activeInsightIndex, setActiveInsightIndex] = useState(0);
@@ -61,12 +55,6 @@
 
   // Business Insights data - Update to AI Insights
   const aiInsights = [
-=======
-export default function HomeScreen({ navigation, route }) {
-  const { setShowOnboarding } = React.useContext(OnboardingContext);
-
-  const linkedWallets = [
->>>>>>> 0b90f1a2
     {
       title: "Best Seller Today",
       description: "Kuih Lapis sold the most today – 28 pieces!",
@@ -219,15 +207,6 @@
     }
   ];
 
-  // For demo: allow restarting onboarding via navigation param or fallback
-  const restartOnboarding = route?.params?.restartOnboarding;
-
-  useEffect(() => {
-    if (restartOnboarding) {
-      navigation.setParams({ restartOnboarding });
-    }
-  }, [navigation, restartOnboarding]);
-
   return (
     <ScreenSafeArea style={styles.container}>
       <Animated.ScrollView
@@ -604,7 +583,6 @@
             <Ionicons name="arrow-forward" size={16} color={Colors.primary} />
           </TouchableOpacity>
         </View>
-<<<<<<< HEAD
 
       </Animated.ScrollView>
 
@@ -645,19 +623,6 @@
           </Animated.View>
         </TouchableOpacity>
       </Modal>
-=======
-      </ScrollView>
-      {/* Floating restart onboarding button */}
-      <TouchableOpacity
-        style={styles.fab}
-        onPress={() => setShowOnboarding(true)}
-        activeOpacity={0.8}
-      >
-        <View style={styles.fabCircle}>
-          <Ionicons name="refresh" size={28} color="white" />
-        </View>
-      </TouchableOpacity>
->>>>>>> 0b90f1a2
     </ScreenSafeArea>
   );
 }
@@ -1579,7 +1544,6 @@
     color: '#6366F1',
     fontWeight: '500',
   },
-<<<<<<< HEAD
   // New compact insight card styles
   insightCardCompact: {
     width: width - 120,
@@ -1639,26 +1603,5 @@
     fontWeight: '600',
     fontSize: 12,
     marginRight: 6,
-=======
-  fab: {
-    position: 'absolute',
-    bottom: 32,
-    right: 32,
-    zIndex: 100,
-    elevation: 10,
-  },
-  fabCircle: {
-    width: 60,
-    height: 60,
-    borderRadius: 30,
-    backgroundColor: Colors.primary,
-    justifyContent: 'center',
-    alignItems: 'center',
-    shadowColor: '#000',
-    shadowOffset: { width: 0, height: 4 },
-    shadowOpacity: 0.2,
-    shadowRadius: 8,
-    elevation: 10,
->>>>>>> 0b90f1a2
   },
 }); 